--- conflicted
+++ resolved
@@ -137,11 +137,7 @@
             yield from bound_handler(ctx, message)
 
 
-<<<<<<< HEAD
-def handler(payload_type: _m.PayloadType) -> _t.Callable[[Handler], Handler]:
-=======
 def handler(payload_type: _t.Type[_m.PayloadType]) -> _t.Callable[[Handler], Handler]:
->>>>>>> f95c78e0
     def decorator(fn: Handler) -> Handler:
         setattr(fn, "payload_type", payload_type)
 
