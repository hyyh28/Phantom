--- conflicted
+++ resolved
@@ -255,14 +255,7 @@
 
         clock = ph.Clock(0, NUM_EPISODE_STEPS, 1)
 
-<<<<<<< HEAD
-        super().__init__(
-            network=network,
-            clock=clock,
-        )
-=======
         super().__init__(network=network, clock=clock)
->>>>>>> f95c78e0
 
 
 class StockMetric(ph.logging.Metric[float]):
