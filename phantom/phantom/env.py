--- conflicted
+++ resolved
@@ -132,11 +132,8 @@
         for ctx in ctx_map.values():
             ctx.actor.post_resolution(ctx)
 
-<<<<<<< HEAD
-=======
         self.network.resolver.reset()
 
->>>>>>> f7bfcd49
     @property
     def agent_ids(self) -> Collection[me.ID]:
         """Return a list of the IDs of the agents in the environment."""
