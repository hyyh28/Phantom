from collections import defaultdict as _defaultdict
from typing import Dict, Mapping, Optional, TYPE_CHECKING

import mercury as me

from .metrics import Metric

if TYPE_CHECKING:
    from ..env import PhantomEnv


class Logger:
    """
    A class for logging metrics extracted from an instance of
    :py:class:`phantom.PhantomEnv`.

    Attributes:
        metrics: A key-value store of metrics that are being tracked.
        logs: A key-value store of recorded metric histories.

    Usage::

        >>> logger = Logger({
        >>>     'mm/inventory': metrics.Inventory('mm')
        >>> })
        >>> logger.add_metric('mm/spread_pnl', metrics.SpreadPnL('mm'))
        >>> logger.log(env)
    """

<<<<<<< HEAD
    # TODO: The efficiency of this class could be drastically improved by pre-allocating
    # memory for the lists. Consider replacing lists with numpy arrays.

    def __init__(self, metrics: Optional[Mapping[str, Metric]] = None):
=======
    def __init__(self, metrics: Optional[Mapping[me.ID, Metric]] = None):
>>>>>>> f95c78e0
        self.metrics: Dict[me.ID, Metric] = dict(metrics or {})
        self.logs: _defaultdict = _defaultdict(list)

    def add_metric(self, metric_id: me.ID, metric: Metric) -> "Logger":
        """
        Add a new metric into the logger, raising an error if a metric already
        has the given :code:`metric_id`.

        Args:
            metric_id: The unique identifier for the metric.
            metric: Some concrete instance of :py:class:`Metric`.
        """
        if metric_id in self.metrics:
            raise ValueError("Metric ID ({}) already present.".format(metric_id))

        self.metrics[metric_id] = metric

        return self

    def remove_metric(self, metric_id: me.ID) -> Optional[Metric]:
        """
        Remove a (maybe) pre-existing metric in the logger, returning the
        instance if it was present.

        Args:
            metric_id: The unique identifier for the metric.
        """
        return self.metrics.pop(metric_id, None)

    def replace_metric(self, metric_id: me.ID, metric: Metric) -> Optional[Metric]:
        """
        Replace a (maybe) pre-existing metric in the logger, returning the
        previous instance if it was present.

        Args:
            metric_id: The unique identifier for the metric.
            metric: Some concrete instance of :py:class:`Metric`.
        """
        old = self.remove_metric(metric_id)

        self.metrics[metric_id] = metric

        return old

    def log(self, env: "PhantomEnv") -> None:
        """
        Extract and log metrics from the :class:`phantom.PhantomEnv` instance.

        Args:
            env: The environment instance.
        """
        for (metric_id, metric) in self.metrics.items():
            self.logs[metric_id].append(metric.extract(env))

    def reset(self) -> None:
        """
        Clear all logged values but retain the set of metrics.
        """
        for metric_id in self.metrics:
            del self.logs[metric_id][:]

    def to_dict(self) -> Dict[me.ID, Metric]:
        """
        Returns a dictionary of all logged values.
        """
        return dict(self.logs)

    def to_reduced_dict(self) -> Dict[me.ID, Metric]:
        """
        Returns a dictionary of all logged values.
        """
        return {
            metric_id: metric.reduce(self.logs[metric_id])
            for metric_id, metric in self.metrics.items()
        }<|MERGE_RESOLUTION|>--- conflicted
+++ resolved
@@ -27,14 +27,10 @@
         >>> logger.log(env)
     """
 
-<<<<<<< HEAD
     # TODO: The efficiency of this class could be drastically improved by pre-allocating
     # memory for the lists. Consider replacing lists with numpy arrays.
 
-    def __init__(self, metrics: Optional[Mapping[str, Metric]] = None):
-=======
     def __init__(self, metrics: Optional[Mapping[me.ID, Metric]] = None):
->>>>>>> f95c78e0
         self.metrics: Dict[me.ID, Metric] = dict(metrics or {})
         self.logs: _defaultdict = _defaultdict(list)
 
