--- conflicted
+++ resolved
@@ -74,44 +74,16 @@
         num_workers=0,
         num_episodes=1,
         env=MinimalEnv,
-        env_config={},
         policy_grouping={"shared_policy": ["a2", "a3"]},
     )
 
     assert os.path.exists(results_dir)
 
-<<<<<<< HEAD
-    # metrics, trajectories = ph.rollout(
-    #     directory=results_dir,
-    #     algorithm="PPO",
-    #     num_workers=1,
-    #     num_repeats=5,
-    #     env_config={},
-    #     save_trajectories=True,
-    # )
-
-    # assert len(metrics) == 5
-    # assert len(trajectories) == 5
-    # assert type(metrics[0]) == dict
-    # assert type(trajectories[0]) == ph.utils.rollout.EpisodeTrajectory
-
-    # results = cloudpickle.load(open(Path(results_dir, "results.pkl"), "rb"))
-
-    # assert type(results) == dict
-    # assert "metrics" not in results
-    # assert "trajectories" in results
-
-    # assert len(results["trajectories"]) == 5
-    # assert type(results["trajectories"][0]) == ph.utils.rollout.EpisodeTrajectory
-
-    # shutil.rmtree(results_dir)
-=======
     rollouts = ph.rollout(
         directory=results_dir,
         algorithm="PPO",
         num_workers=0,
-        num_rollouts=1,
-        env_config={},
+        num_repeats=1,
         save_trajectories=True,
     )
 
@@ -125,5 +97,4 @@
     assert len(results) == 1
     assert type(results[0]) == ph.utils.rollout.Rollout
 
-    shutil.rmtree(results_dir)
->>>>>>> f7bfcd49
+    shutil.rmtree(results_dir)